# JetOni - 3D Tag Game on Reddit

[![CI/CD Pipeline](https://github.com/YOUR_USERNAME/jet-oni/actions/workflows/ci.yml/badge.svg)](https://github.com/YOUR_USERNAME/jet-oni/actions/workflows/ci.yml)
[![CodeQL](https://github.com/YOUR_USERNAME/jet-oni/actions/workflows/codeql.yml/badge.svg)](https://github.com/YOUR_USERNAME/jet-oni/actions/workflows/codeql.yml)
[![GitLeaks](https://github.com/YOUR_USERNAME/jet-oni/actions/workflows/gitleaks.yml/badge.svg)](https://github.com/YOUR_USERNAME/jet-oni/actions/workflows/gitleaks.yml)

A multiplayer 3D tag game built with Three.js and Devvit, running directly on Reddit. Players will navigate a futuristic city environment in first-person view, chasing or evading each other in an intense game of tag with jetpacks, dash abilities, and strategic beacon powers.

## What is JetOni?

<<<<<<< HEAD
JetOni is currently an **interactive 3D demo application** running on Reddit via the Devvit platform. The current implementation features a beautifully rendered Earth sphere that users can click to interact with, demonstrating the technical foundation for building 3D experiences on Reddit.
=======
JetOni (ジェット鬼) is a Reddit-native 3D game project that demonstrates the technical foundation for building complex 3D games directly within Reddit posts using the Devvit platform. Currently, it features an **interactive 3D Earth demo** that showcases WebGL rendering, real-time state persistence, and precise 3D interaction mechanics.

**Planned Full Game:** An immersive 3D multiplayer tag game where one player starts as the "ONI" (demon/鬼) and must tag other players to convert them. The last player remaining untagged wins! The game will combine traditional Japanese tag games with futuristic parkour mechanics in a fully 3D urban environment.
>>>>>>> dbdeea3e

**Future Vision:** JetOni (ジェット鬼) will evolve into an immersive 3D multiplayer tag game where one player starts as the "ONI" (demon/鬼) and must tag other players to convert them. The last player remaining untagged wins! The game will combine traditional Japanese tag games with futuristic parkour mechanics in a fully 3D urban environment.

### Current Features

- **Interactive 3D Earth**: Beautifully rendered Earth sphere with realistic textures (atmosphere, normal maps, specular highlights)
- **Click Interaction**: Click the Earth to trigger a bounce animation and increment a counter
- **Starfield Background**: 200 procedurally placed stars creating an immersive space environment
- **Reddit Integration**: Personalized greeting using your Reddit username
- **Real-time Persistence**: Counter values saved to Redis via server API
- **Responsive Design**: Works seamlessly on desktop and mobile browsers
- **Smooth Animations**: Continuous Earth rotation with physics-based bounce effects

### Planned Features (Game Foundation Ready)

The following game systems are implemented and tested, ready for integration:

- **First-Person 3D Gameplay**: Experience the thrill of chase and escape from a first-person perspective with full 360° camera control
- **Procedurally Generated City**: Navigate through a massive city with 60+ buildings, 40+ houses, roads, rivers, and bridges spanning a 400x400 unit map
- **Asymmetric Abilities**: ONI players fly with jetpacks while runners dash at high speeds - each role requires different strategies
- **Strategic Fuel Management**: Every ability consumes fuel that regenerates differently based on your role and actions
- **Beacon Tracking System**: ONI players can activate a powerful beacon to reveal all runner locations for 10 seconds
- **AI-Powered Opponents**: Games automatically fill with intelligent AI players that chase, flee, and use abilities strategically
- **Bilingual Support**: Full English and Japanese (日本語) language support with instant switching
- **Mobile-Friendly**: Touch controls and responsive design for mobile devices
- **Scalable Matches**: Support for 4 to 20 players with customizable round durations (3 or 5 minutes)

## What Makes JetOni Innovative?

### Current Innovation

1. **Reddit-Native 3D Experience**

   - One of the first fully interactive 3D applications running directly within Reddit posts
   - No external websites or downloads required - everything runs within Reddit's ecosystem
   - Demonstrates the potential for bringing high-quality 3D graphics to social media platforms

2. **WebGL in Social Media**

   - Brings Three.js-powered 3D rendering to Reddit
   - Realistic Earth textures with normal and specular mapping
   - Smooth 60 FPS animations with physics-based interactions
   - Raycasting for precise 3D object interaction

3. **Seamless Integration**

   - Server-side state persistence using Redis
   - Reddit authentication handled automatically by Devvit
   - Real-time client-server communication via REST API
   - Cross-platform compatibility (desktop and mobile)

4. **Foundation for Complex Gaming**
   - Demonstrates the technical foundation for building multiplayer 3D games on Reddit
   - Complete game engine, physics, and state management systems implemented
   - Modular architecture ready for feature integration

### Planned Gameplay Innovation (Foundation Ready)

The following innovative mechanics are designed and implemented, awaiting integration:

1. **Asymmetric Vertical vs Horizontal Mobility**

   - ONI players dominate vertical space with jetpack flight (1.5x speed boost)
   - Runners excel at horizontal movement with dash ability (2x speed burst)
   - Creates dynamic cat-and-mouse gameplay across 3D urban terrain

2. **Context-Aware Fuel System**

   - ONI regenerates fuel on any surface (20 units/second)
   - Runners only regenerate when stationary on surfaces
   - Forces strategic decision-making: move or recover?
   - Jetpack consumes 30 units/second, dash consumes 25 units/second

3. **Cascading Role Dynamics**

   - Tagged players instantly become ONI with full abilities
   - Original ONI becomes a runner and must now escape
   - Creates unpredictable gameplay where hunters become hunted
   - Survival time tracked for competitive leaderboards

4. **Tactical Beacon Ability**

   - 30-second initial delay after becoming ONI
   - Reveals all runner positions for 10 seconds
   - 30-second cooldown between uses
   - Must be used strategically to corner hidden players

5. **Full 3D Urban Parkour**
   - Climb buildings using ladders
   - Jump across rooftops
   - Cross rivers via bridges
   - Navigate through alleys and streets
   - Water slows movement by 50%
   - Moving cars create dynamic obstacles

### Technical Foundation (Implemented)

- **Game Engine**: Complete Three.js scene management with camera, lighting, and rendering pipeline
- **Physics System**: Gravity, velocity, surface detection, jump/jetpack forces, and collision detection
- **City Generator**: Procedural generation of 60+ buildings, 40+ houses, roads, rivers, and bridges
- **Game State Management**: Player tracking, fuel management, position synchronization, and game phases
- **i18n System**: Complete bilingual support (English/Japanese) with localStorage persistence
- **Testing Infrastructure**: Comprehensive test coverage for all core systems using Vitest
- **Type Safety**: Full TypeScript implementation with shared types between client and server

## Current Implementation

<<<<<<< HEAD
### What You Can Do Now

JetOni is currently a **3D interactive demo** that showcases the foundation for the planned multiplayer tag game. The current implementation includes:

**Interactive Demo:**

- **3D Earth Visualization**: A beautifully rendered Earth sphere with realistic textures (atmosphere, normal maps, and specular highlights)
- **Starfield Background**: 200 procedurally placed stars creating an immersive space environment
- **Click Interaction**: Click anywhere on the Earth to trigger a gentle bounce animation and increment the counter
- **Reddit Integration**: Personalized greeting using your Reddit username
- **Real-time Counter**: Server-side counter persistence using Redis, demonstrating client-server communication
- **Responsive Design**: Fully responsive layout that works on desktop and mobile devices

**Game Foundation (Implemented):**

- **Game Engine**: Complete Three.js scene setup with camera, lighting, and rendering pipeline
- **Game State Management**: Core game state classes for managing players, fuel, positions, and game phases
- **City Generator**: Procedural city generation system with buildings, houses, roads, rivers, and bridges
- **Dynamic Objects**: Cars, pedestrians, and ladders with animations
- **i18n System**: Complete bilingual support (English/Japanese) with localStorage persistence
- **Type Definitions**: Comprehensive TypeScript interfaces for game state, players, and API
- **Constants**: All game constants defined (speeds, fuel rates, map size, etc.)
- **Testing Infrastructure**: Vitest setup with comprehensive tests for game state, i18n, and game engine

### How to Play (Current Demo)

1. **Launch the App**

   - Find a JetOni post on Reddit
   - Click the "Play" button to open the app in full-screen mode
   - The app loads with a personalized greeting using your Reddit username

2. **Interact with the Earth**

   - **Click anywhere on the Earth sphere** to interact
   - Each click triggers a satisfying bounce animation
   - The counter increments with each click
   - Your clicks are saved to the server in real-time

3. **Explore the Scene**

   - Watch the Earth slowly rotate on its axis
   - Observe the realistic lighting and shadows on the planet surface
   - Notice the starfield in the background creating depth

4. **Access Resources**
   - Click **"Docs"** to view Devvit documentation
   - Click **"r/Devvit"** to visit the Devvit community
   - Click **"Discord"** to join the Devvit Discord server

### What Makes This Innovative

1. **Reddit-Native 3D Experience**: One of the first fully interactive 3D applications running directly within Reddit posts using the Devvit platform
2. **WebGL in Social Media**: Brings high-quality 3D graphics to a social media platform, opening new possibilities for interactive content
3. **Seamless Integration**: No external websites or downloads required - everything runs within Reddit's ecosystem
4. **Foundation for Multiplayer Gaming**: Demonstrates the technical foundation for building complex multiplayer 3D games on Reddit
5. **Cross-Platform Compatibility**: Works seamlessly on desktop browsers and mobile devices without any special configuration

### Technical Implementation

**Current Demo Features:**

- **Three.js Scene Setup**: Complete 3D rendering pipeline with camera, lighting, and materials
- **Texture Mapping**: Earth textures including diffuse, normal, and specular maps for realistic appearance
- **Raycasting**: Precise click detection on 3D objects using Three.js raycasting
- **Animation System**: Smooth rotation and bounce animations using requestAnimationFrame
- **Devvit Integration**: Server-side API endpoints with Reddit authentication

**Game Foundation (Ready for Integration):**

- **Game Engine (`src/client/game/game-engine.ts`)**: Scene management, camera, renderer, and game loop
- **Game State (`src/client/game/game-state.ts`)**: Player state, fuel management, position tracking, and game phases
- **City Generator (`src/client/environment/city-generator.ts`)**: Procedural city with 60+ buildings, 40+ houses, roads, rivers, and bridges
- **Dynamic Objects (`src/client/environment/dynamic-objects.ts`)**: Animated cars, pedestrians, and ladders
- **i18n System (`src/client/i18n/`)**: Complete bilingual support with translation files and UI integration
- **Type Definitions (`src/shared/types/`)**: Comprehensive interfaces for game state, players, and API
- **Constants (`src/shared/constants.ts`)**: All game parameters (speeds, fuel rates, map size, etc.)
- **Testing Infrastructure**: Vitest with comprehensive tests (game state, i18n, game engine, city generator)
- **Project Structure**: Organized monorepo with client, server, and shared code
- **Build System**: Vite-based build pipeline optimized for both client and server
=======
### What You Can Experience Now

JetOni is currently a **3D interactive demo** that showcases the technical foundation for the planned multiplayer tag game. The current implementation demonstrates Reddit-native 3D capabilities while the full game mechanics are being developed.

**Interactive Demo Features:**

1. **3D Earth Visualization**
   - Beautifully rendered Earth sphere with realistic textures
   - Atmospheric diffuse map (2048x2048) showing continents and oceans
   - Normal map creating realistic terrain depth and surface detail
   - Specular map for realistic ocean reflections and highlights
   - Smooth continuous rotation on two axes (Y: 0.0025 rad/frame, X: 0.001 rad/frame)
   - High-quality sphere geometry (64x64 segments) for smooth appearance

2. **Immersive Starfield**
   - 200 procedurally placed stars in 3D space
   - Stars randomly distributed across 200-unit radius sphere
   - Creates depth and cosmic atmosphere
   - Stars remain static while Earth rotates, enhancing sense of motion

3. **Interactive Click Mechanics**
   - Click anywhere on the Earth sphere to interact
   - Triggers a gentle bounce animation with velocity-based physics
   - Uses Three.js raycasting for precise 3D object detection
   - Smooth scale animation (grows to 1.2x, then returns to normal)
   - Acceleration phase (velocity: 0.05) and deceleration phase (velocity: -0.04)
   - Only clicks on the Earth sphere trigger actions, not background clicks

4. **Real-time State Persistence**
   - Each click increments a counter displayed at screen center
   - Counter value persisted to Redis on the server via `/api/increment` endpoint
   - Data survives page refreshes and sessions
   - Demonstrates foundation for multiplayer game state synchronization

5. **Reddit Integration**
   - Personalized greeting displays your Reddit username on load
   - Fetches initial state via `/api/init` endpoint
   - Runs entirely within Reddit posts using Devvit platform
   - No external websites or downloads required
   - Direct navigation to Devvit docs, r/Devvit community, and Discord

6. **Responsive Design**
   - Fully responsive layout for desktop and mobile browsers
   - Automatic canvas resizing on window resize
   - Touch-friendly interaction on mobile devices (pointer events)
   - Camera aspect ratio automatically adjusts to screen dimensions

**Game Foundation (Implemented, Not Yet Integrated):**
- **Game Engine** (`src/client/game/game-engine.ts`): Scene management, camera control, renderer, and game loop with delta time
- **Game State** (`src/client/game/game-state.ts`): Player state management, fuel tracking, position/velocity, game phases (lobby/playing/ended)
- **Player Physics** (`src/client/player/player-physics.ts`): Gravity, velocity, surface detection (ground/rooftop/bridge), water resistance
- **Collision System** (`src/client/environment/collision-system.ts`): Building collision detection (box/cylinder shapes), sliding mechanics
- **City Generator** (`src/client/environment/city-generator.ts`): Procedural city with 60+ buildings, 40+ houses, roads, rivers, and bridges
- **Dynamic Objects** (`src/client/environment/dynamic-objects.ts`): Animated cars (20), pedestrians (30), and ladders (15)
- **i18n System** (`src/client/i18n/`): Complete bilingual support (English/Japanese) with localStorage persistence
- **Type Definitions** (`src/shared/types/`): Comprehensive TypeScript interfaces for game state, players, and API
- **Constants** (`src/shared/constants.ts`): All game parameters (speeds, fuel rates, map size, physics values)
- **Testing Infrastructure**: Vitest with comprehensive unit tests for all core systems

### How to Play the Current Demo

#### Step 1: Launch the App

1. **Find a JetOni post on Reddit** (or create one using the development server)
2. **Click the "Play" button** to open the app in full-screen mode
3. **See your personalized greeting**: "Hey [YourUsername] 👋"

The app loads instantly with a beautiful 3D Earth floating in space, surrounded by stars.

#### Step 2: Interact with the Earth

**Click anywhere on the rotating Earth sphere:**

- 🌍 **Bounce Animation**: The planet gently bounces with each click
  - Smoothly scales up to 1.2x size
  - Returns to normal size with deceleration
  - Uses velocity-based physics for natural movement

- 🔢 **Counter Updates**: Watch the counter at screen center increment
  - Each click adds 1 to the counter
  - Counter value displayed in real-time
  - Automatically saved to server

- 💾 **Persistent State**: Your clicks are saved forever
  - Data stored in Redis on the server
  - Refresh the page - your count remains
  - Demonstrates multiplayer game state foundation

#### Step 3: Explore the Scene

**Observe the Continuous Animation:**

- **Earth Rotation**: The planet slowly spins on two axes
  - Horizontal rotation: 0.0025 radians per frame
  - Vertical tilt: 0.001 radians per frame
  - Creates a natural, mesmerizing effect

- **Realistic Rendering**: Notice the advanced graphics
  - Detailed surface textures showing continents and oceans
  - Specular highlights on water surfaces (realistic reflections)
  - Normal mapping creating terrain depth and texture
  - Dynamic lighting from point light source

- **Starfield Background**: 200 stars in 3D space
  - Randomly positioned throughout the scene
  - Creates depth and cosmic atmosphere
  - Stars remain static while Earth rotates

#### Step 4: Access Resources

At the bottom of the screen, click:

- **"Docs"** → View Devvit platform documentation
- **"r/Devvit"** → Visit the Devvit community subreddit
- **"Discord"** → Join the Devvit Discord server for support

#### Technical Details

**3D Interaction System:**
- **Raycasting**: Converts 2D mouse clicks to 3D ray intersections
- **Precise Detection**: Only clicks on the Earth sphere trigger actions
- **Physics-Based Animation**: Velocity and acceleration for natural bounce

**Rendering Pipeline:**
- **WebGL**: Hardware-accelerated 3D graphics via Three.js
- **Camera**: PerspectiveCamera with 75° field of view, positioned 30 units from Earth
- **Lighting**: Ambient light (0.4 intensity) + Point light (1.0 intensity) at (10, 10, 10)
- **Textures**: Three texture maps (diffuse, normal, specular) for realistic appearance
- **Responsive**: Automatic canvas and camera adjustment on window resize

**Server Communication:**
- **`GET /api/init`**: Fetches initial counter value and Reddit username
- **`POST /api/increment`**: Increments counter on each click
- **Redis Persistence**: All data stored in Redis for cross-session persistence
- **Real-time Updates**: Counter updates immediately after each click

### What Makes This Demo Innovative

#### 1. Reddit-Native 3D Graphics
One of the first fully interactive 3D WebGL applications running directly within Reddit posts using the Devvit platform. No external websites, downloads, or installations required - everything runs within Reddit's ecosystem. This demonstrates that complex 3D games can be built and played entirely within Reddit's infrastructure.

#### 2. Advanced 3D Rendering Techniques
- **Multi-Texture Mapping**: Combines three high-resolution texture maps (diffuse, normal, specular) for photorealistic Earth rendering
- **Normal Mapping**: Creates realistic terrain depth and surface detail without additional geometry, improving performance
- **Specular Mapping**: Produces accurate ocean reflections and highlights, distinguishing water from land
- **Dynamic Lighting**: Ambient light (0.4 intensity) + Point light (1.0 intensity) creates realistic shadows and highlights
- **High-Quality Geometry**: 64x64 segment sphere geometry ensures smooth, curved appearance
- **Proper Texture Encoding**: sRGB encoding for diffuse map, Linear encoding for normal/specular maps

#### 3. Precise 3D Interaction System
- **Raycasting Technology**: Converts 2D pointer coordinates to 3D ray intersections using Three.js Raycaster
- **Accurate Object Detection**: Only clicks on the Earth sphere trigger actions, background clicks are ignored
- **Physics-Based Animation**: Velocity-based bounce with acceleration (0.05) and deceleration (-0.04) phases
- **Smooth Transitions**: Seamless scale animations from 1.0x to 1.2x and back with natural easing
- **Touch Support**: Works with both mouse clicks and touch events via pointer events API

#### 4. Real-time State Persistence
- **Server-Side Storage**: Counter value persisted to Redis database via RESTful API
- **Cross-Session Persistence**: Data survives page refreshes, browser restarts, and device changes
- **Instant Updates**: Counter updates immediately with each click via `/api/increment` POST request
- **Foundation for Multiplayer**: Demonstrates the infrastructure needed for multiplayer game state synchronization
- **Error Handling**: Graceful error handling for network failures and API errors

#### 5. Seamless Social Integration
- **Reddit Authentication**: Automatically displays your Reddit username via `/api/init` endpoint
- **Post-Native Experience**: Runs entirely within Reddit posts using Devvit's webview
- **No External Dependencies**: No third-party websites or services required
- **Direct Community Links**: Easy access to Devvit documentation, r/Devvit community, and Discord server
- **User Context**: Leverages Reddit's authentication system for personalized experience

#### 6. Cross-Platform Compatibility
- **Responsive Design**: Works seamlessly on desktop and mobile browsers
- **Touch-Friendly**: Mobile users can tap the Earth to interact using pointer events
- **Automatic Scaling**: Canvas and camera aspect ratio adjust to any screen size
- **Performance Optimized**: Smooth 60 FPS animation on all devices with requestAnimationFrame
- **Device Pixel Ratio**: Automatically adjusts for high-DPI displays (Retina, etc.)

#### 7. Foundation for Complex Gaming
Proves the technical viability of building sophisticated 3D multiplayer games on Reddit:
- ✅ WebGL rendering within Reddit posts (Three.js with custom shaders)
- ✅ Server-side state management with Redis (persistent data storage)
- ✅ Real-time client-server communication (RESTful API with JSON)
- ✅ 3D interaction and physics systems (raycasting, velocity-based animations)
- ✅ Cross-platform compatibility (desktop and mobile browsers)
- ✅ Responsive design for mobile and desktop (automatic resizing)
- ✅ User authentication and personalization (Reddit username integration)

### Technical Implementation

#### Current Demo Architecture

**Client-Side (Three.js):**
- **Scene Setup**: Black background (0x000000) with ambient and point lighting
- **Camera**: PerspectiveCamera with 75° FOV, positioned 30 units from Earth on Z-axis
- **Renderer**: WebGLRenderer with antialiasing, automatic device pixel ratio detection
- **Earth Sphere**: 10-unit radius sphere with 64x64 segments for smooth appearance
- **Material**: MeshPhongMaterial with diffuse, normal, and specular maps (shininess: 5)
- **Textures**: Three 2048x2048 texture maps loaded from `/earth_atmos_2048.jpg`, `/earth_normal_2048.jpg`, `/earth_specular_2048.jpg`
- **Starfield**: 200 stars (0.25-unit radius spheres) randomly distributed in 200-unit radius
- **Animation Loop**: requestAnimationFrame with continuous rotation (Y: 0.0025 rad/frame, X: 0.001 rad/frame)
- **Raycasting**: Three.js Raycaster for precise click detection on Earth sphere
- **Bounce Animation**: Velocity-based scale animation (1.0x → 1.2x → 1.0x) triggered by clicks
- **Event Handling**: Pointer events for cross-platform mouse/touch support
- **Responsive**: Window resize listener updates camera aspect ratio and renderer size

**Server-Side (Devvit + Express):**
- **API Endpoints**:
  - `GET /api/init`: Returns initial counter value, post ID, and Reddit username
  - `POST /api/increment`: Increments counter and returns new value
- **Redis Integration**: Persistent storage for counter value using Devvit's Redis API
- **Reddit Context**: Automatic user authentication via Devvit middleware
- **Type Safety**: TypeScript interfaces for API requests/responses (`InitResponse`, `IncrementResponse`)
- **Error Handling**: HTTP status codes and error responses for failed requests

**Key Technical Features:**
- **Raycasting**: Converts 2D pointer coordinates (normalized to -1 to 1) to 3D ray for object intersection testing
- **Texture Mapping**: Three texture layers (diffuse for color, normal for depth, specular for reflections) create photorealistic appearance
- **Animation System**: Velocity-based bounce with acceleration phase (velocity: 0.05) and deceleration phase (velocity: -0.04)
- **Responsive Design**: Automatic canvas resizing and camera aspect ratio adjustment on window resize events
- **State Management**: Client-side counter display synchronized with server-side Redis storage
- **Cross-Origin Textures**: TextureLoader with crossOrigin support for loading external assets

#### Game Foundation (Implemented, Not Yet Integrated)

The following game systems are fully implemented and tested, ready for integration into the main application:

**Core Game Systems:**
- **Game Engine** (`src/client/game/game-engine.ts`): Scene management, camera control, renderer, and game loop with delta time
- **Game State** (`src/client/game/game-state.ts`): Player state management, fuel tracking, position/velocity, game phases (lobby/playing/ended)
- **Player Physics** (`src/client/player/player-physics.ts`): Gravity, velocity, acceleration, surface detection (ground/rooftop/bridge/water)
- **Collision System** (`src/client/environment/collision-system.ts`): Building collision detection (box/cylinder), sliding mechanics
- **City Generator** (`src/client/environment/city-generator.ts`): Procedural city with 60+ buildings, 40+ houses, roads, rivers, and bridges
- **Dynamic Objects** (`src/client/environment/dynamic-objects.ts`): Animated cars (20), pedestrians (30), and ladders (15)

**Support Systems:**
- **i18n System** (`src/client/i18n/`): Complete bilingual support (English/Japanese) with localStorage persistence
- **Type Definitions** (`src/shared/types/`): Comprehensive TypeScript interfaces for game state, players, and API
- **Constants** (`src/shared/constants.ts`): All game parameters (speeds, fuel rates, map size, physics values)
- **Testing Infrastructure**: Vitest with comprehensive unit tests for all core systems

**Test Coverage:**
- Game State: 15 test cases covering initialization, player management, fuel system, and time tracking
- Game Engine: 12 test cases covering scene setup, game loop, and camera management
- Player Physics: Tests for gravity, surface detection, water resistance, and landing prediction
- Collision System: Tests for building collision, sliding mechanics, and boundary detection
- City Generator: 8 test cases covering building placement, collision detection, and structure generation
- i18n System: 10 test cases covering translation retrieval, language switching, and parameter substitution

**Project Structure:**
```
src/
├── client/          # Frontend (current: Earth demo, planned: full game)
│   ├── main.ts      # Current demo entry point
│   ├── game/        # Game engine and state (implemented, not integrated)
│   ├── player/      # Player physics (implemented, not integrated)
│   ├── environment/ # City generation and dynamic objects (implemented)
│   └── i18n/        # Internationalization system (implemented)
├── server/          # Backend API endpoints
│   └── index.ts     # Express server with Devvit integration
└── shared/          # Shared types and constants
    ├── types/       # TypeScript interfaces
    └── constants.ts # Game constants
```
>>>>>>> dbdeea3e

## Planned Gameplay

### Controls (Coming Soon)

#### Desktop Controls

**Movement:**

- `W` - Move forward
- `A` - Strafe left
- `S` - Move backward
- `D` - Strafe right
- `Mouse` - Look around (360° camera control)
- `ESC` - Pause menu / Release pointer lock

**ONI Abilities:**

- `SPACE` (hold) - Activate jetpack flight (consumes 30 fuel/second)
- `B` - Activate beacon to reveal all runners (10s duration, 30s cooldown)

**Runner Abilities:**

- `SPACE` - Jump (only when on ground, no fuel cost)
- `SHIFT` (hold) - Dash at high speed (consumes 25 fuel/second)

**Debug:**

- `F3` - Toggle debug information (position, velocity, fuel, etc.)

#### Mobile Controls

- **Touch and drag** - Look around
- **On-screen dash/jetpack button** - Activate movement ability
- **On-screen beacon button** - Activate beacon (ONI only)
- Buttons automatically adapt based on your role

### Gameplay Guide (Coming Soon)

#### Playing as ONI (Demon/鬼)

**Objective:** Tag all runners before the timer reaches zero

**Your Advantages:**

- **Jetpack Flight**: Hold SPACE to fly in any direction
  - Consumes 30 fuel/second while active
  - Provides vertical mobility to reach rooftops
  - Can fly over obstacles and water
- **Speed Boost**: Move 1.5x faster than runners (15 units/second)
- **Fuel Recovery**: Regenerate 20 fuel/second on any surface (ground, rooftops, bridges)
- **Beacon Ability**: Press B to reveal all runner locations
  - Available 30 seconds after becoming ONI
  - Shows yellow beams above all runners for 10 seconds
  - 30-second cooldown between uses

**Winning Strategies:**

- **Height Advantage**: Use jetpack to reach rooftops and scan for runners
- **Beacon Timing**: Activate beacon when runners are hidden to locate them
- **Fuel Management**: Land on surfaces to regenerate fuel before chasing
- **Corner Tactics**: Drive runners toward water or map edges where they're slower
- **Target Priority**: Chase the closest visible runner first
- **Predict Movement**: Anticipate where runners will flee and cut them off

**What Happens When You Tag Someone:**

- Tagged player instantly becomes ONI with full abilities
- You become a runner and must now escape
- Your survival time is recorded for the leaderboard

#### Playing as Runner (Escaping/逃げる側)

**Objective:** Survive until the timer reaches zero without being tagged

**Your Advantages:**

- **Dash Ability**: Hold SHIFT to sprint at high speed
  - Increases speed to 20 units/second (2x normal speed)
  - Consumes 25 fuel/second while active
  - Perfect for quick escapes
- **Jump**: Press SPACE to jump over obstacles (no fuel cost)
- **Fuel Recovery**: Regenerate 20 fuel/second when stationary on surfaces
  - Must stop moving to recover fuel
  - Creates risk/reward decision: move or recover?

**Survival Strategies:**

- **Stay Hidden**: Use buildings, alleys, and structures for cover
- **Vertical Escape**: Climb ladders to reach rooftops and hide
- **Dash Wisely**: Save fuel for emergency escapes when spotted
- **Fuel Management**: Stop in safe locations to regenerate fuel
- **Avoid Water**: Water slows movement by 50% - stay on land
- **Watch for Beacons**: When beacon activates, immediately relocate
- **Use Terrain**: Navigate through complex areas where jetpack users struggle
- **Stay Mobile**: Keep moving between hiding spots to avoid being cornered
- **Listen for ONI**: Watch for red markers approaching your location

### Core Game Mechanics

#### Fuel System

The fuel system creates strategic depth by forcing players to balance ability usage with recovery:

- **Maximum Fuel**: 100 units for all players
- **ONI Fuel Recovery**: 20 units/second on any surface (ground, rooftops, bridges)
- **Runner Fuel Recovery**: 20 units/second only when stationary on surfaces
- **Jetpack Consumption**: 30 units/second (ONI only)
- **Dash Consumption**: 25 units/second (Runners only)
- **Empty Fuel**: Abilities are disabled when fuel reaches zero

**Key Insight**: ONI can recover fuel while moving, but runners must stop to recover. This creates a risk/reward dynamic where runners must choose between staying mobile or recovering fuel.

#### Tagging Mechanics

- **Tag Range**: 1.5 units (close proximity required)
- **Instant Role Switch**: Tagged runner immediately becomes ONI with full abilities
- **Original ONI**: Becomes a runner and must now escape
- **Survival Time**: Recorded for each player from game start to when tagged
- **Multiple ONI**: As more players get tagged, multiple ONI hunt remaining runners

#### Visual Indicators

Players are marked with colored indicators for easy identification:

- **ONI Players**: Red cone marker above head
  - 90% opacity when moving
  - 50% opacity when stationary
  - Rotates continuously
- **Runners**: Green cone marker above head
  - 90% opacity when moving
  - 50% opacity when stationary
  - Rotates continuously
- **Beacon Active**: Bright yellow beam above all runners (visible to all players)
- **Spotted Indicator**: "Spotted!" message when ONI has line of sight to you

#### Environment Features

The procedurally generated city provides diverse tactical opportunities:

- **Buildings**: 60+ tall buildings with flat rooftops
  - Climbable via ladders
  - Provide hiding spots and vantage points
  - Create vertical gameplay opportunities
- **Houses**: 40+ smaller houses for ground-level cover
- **Roads**: Streets with moving cars
  - Cars cause knockback on collision
  - Create dynamic obstacles
- **River**: Water feature crossing the map
  - Slows movement by 50%
  - Disadvantages runners trying to escape
- **Bridges**: Safe crossing points over the river
- **Ladders**: Vertical climbing system for reaching rooftops
  - Switches to third-person camera while climbing
- **Map Boundaries**: 400x400 unit playable area (200 units from center)
- **Height Limit**: 100 units maximum altitude

#### Game Timer

- **Duration Options**: 3 minutes (180 seconds) or 5 minutes (300 seconds)
- **Timer Display**: Shows remaining time in HUD
- **Warning States**:
  - Normal: White text
  - Warning: Yellow text (under 60 seconds)
  - Danger: Red text (under 30 seconds)

### Winning Conditions

#### Runners Win If:

- At least one runner survives until timer reaches zero
- All surviving runners are ranked by survival time
- Longest survival time wins

#### ONI Wins If:

- All players become ONI before timer expires
- Last player to be tagged has the longest survival time

#### Results Screen

After each round:

- **Player Rankings**: Sorted by survival time (longest to shortest)
- **Winner Highlight**: Player with longest survival time
- **Status Display**: Shows if each player escaped or was tagged
- **Statistics Update**: Wins/losses recorded to persistent storage
- **Next Round**: Continue to next round or return to menu

### Statistics Tracking

The game tracks your performance across all sessions:

- **Games Played**: Total number of games completed
- **Wins**: Games where you had the longest survival time
- **Losses**: Games where you were tagged before the end
- **Win Rate**: Percentage of games won
- **Total Survival Time**: Cumulative time survived across all games
- **Longest Survival**: Your best single-game survival time
- **Average Survival**: Mean survival time per game

Statistics are stored locally and persist across sessions.

## Current Implementation Status

### What You Can Experience Now

JetOni is currently a **3D interactive demo** that showcases the technical foundation for the planned multiplayer tag game. The current implementation demonstrates Reddit-native 3D capabilities while the full game mechanics are being developed.

#### Interactive Demo Features

**3D Earth Visualization:**
- Beautifully rendered Earth sphere with realistic textures
  - Atmospheric diffuse map for surface details
  - Normal map for terrain depth and texture
  - Specular map for realistic ocean reflections
- Smooth rotation animation on multiple axes
- Dynamic lighting with ambient and point lights

<<<<<<< HEAD
**Interactive Demo:**

- **3D Earth Visualization**: A beautifully rendered Earth sphere with realistic textures (atmosphere, normal maps, and specular highlights)
- **Starfield Background**: 200 procedurally placed stars creating an immersive space environment
- **Click Interaction**: Click anywhere on the Earth to trigger a gentle bounce animation and increment the counter
- **Reddit Integration**: Personalized greeting using your Reddit username
- **Real-time Counter**: Server-side counter persistence using Redis, demonstrating client-server communication
- **Responsive Design**: Fully responsive layout that works on desktop and mobile devices

**Game Foundation (Implemented):**

- **Game Engine**: Complete Three.js scene setup with camera, lighting, and rendering pipeline
- **Game State Management**: Core game state classes for managing players, fuel, positions, and game phases
- **Player Physics System**: Gravity, velocity, surface detection, and collision mechanics
- **City Generator**: Procedural city generation system with buildings, houses, roads, rivers, and bridges
- **Collision Detection**: Box and cylinder collision detection for buildings and dynamic objects
- **Dynamic Objects**: Cars, pedestrians, and ladders with animations
- **i18n System**: Complete bilingual support (English/Japanese) with localStorage persistence
- **Type Definitions**: Comprehensive TypeScript interfaces for game state, players, and API
- **Constants**: All game constants defined (speeds, fuel rates, map size, etc.)
- **Testing Infrastructure**: Vitest setup with comprehensive tests for all core systems
=======
**Interactive Elements:**
- **Click-to-Interact**: Click anywhere on the Earth sphere to trigger a gentle bounce animation
- **Real-time Counter**: Each click increments a server-persisted counter using Redis
- **Personalized Greeting**: Displays your Reddit username on load
- **Starfield Background**: 200 procedurally placed stars creating depth and immersion

**Platform Integration:**
- Runs entirely within Reddit posts using Devvit
- Server-side state persistence with Redis
- Responsive design for desktop and mobile browsers
- Direct links to Devvit documentation and community
>>>>>>> dbdeea3e

### How to Play the Current Demo

1. **Launch the App**

   - Find a JetOni post on Reddit
   - Click the "Play" button to open the app in full-screen mode
   - The app loads with a personalized greeting: "Hey [YourUsername] 👋"

2. **Interact with the Earth**
<<<<<<< HEAD

   - **Click anywhere on the Earth sphere** to interact
   - Each click triggers a satisfying bounce animation
   - The counter increments with each click
   - Your clicks are saved to the server in real-time

3. **Explore the Scene**

   - Watch the Earth slowly rotate on its axis
   - Observe the realistic lighting and shadows on the planet surface
   - Notice the starfield in the background creating depth
=======
   - **Click anywhere on the rotating Earth sphere**
   - Watch the planet gently bounce with each click
   - Observe the counter increment in real-time
   - Your clicks are automatically saved to the server

3. **Explore the Scene**
   - Watch the Earth slowly rotate on its axis (0.0025 rad/frame on Y, 0.001 rad/frame on X)
   - Notice the realistic lighting effects on the planet surface
   - Observe the starfield creating a sense of depth and space
>>>>>>> dbdeea3e

4. **Access Resources**
   - Click **"Docs"** to view Devvit documentation
   - Click **"r/Devvit"** to visit the Devvit community subreddit
   - Click **"Discord"** to join the Devvit Discord server

### What Makes This Demo Innovative

1. **Reddit-Native 3D Graphics**: One of the first fully interactive 3D WebGL applications running directly within Reddit posts using Three.js
2. **Seamless Social Integration**: No external websites, downloads, or installations required - everything runs within Reddit's ecosystem
3. **Real-time State Persistence**: Demonstrates server-side state management with Redis, showing the foundation for multiplayer gaming
4. **Cross-Platform Compatibility**: Works seamlessly on desktop and mobile browsers with touch and mouse support
5. **Foundation for Complex Gaming**: Proves the technical viability of building sophisticated 3D multiplayer games on Reddit

#### Game Foundation (Implemented, Not Yet Integrated)

The following game systems are fully implemented and tested, ready for integration into the main application:

<<<<<<< HEAD
**Current Demo Features:**

- **Three.js Scene Setup**: Complete 3D rendering pipeline with camera, lighting, and materials
- **Texture Mapping**: Earth textures including diffuse, normal, and specular maps for realistic appearance
- **Raycasting**: Precise click detection on 3D objects using Three.js raycasting
- **Animation System**: Smooth rotation and bounce animations using requestAnimationFrame
- **Devvit Integration**: Server-side API endpoints with Reddit authentication

**Game Foundation (Ready for Integration):**

- **Game Engine (`src/client/game/game-engine.ts`)**: Scene management, camera, renderer, and game loop
- **Game State (`src/client/game/game-state.ts`)**: Player state, fuel management, position tracking, and game phases
- **Player Physics (`src/client/player/player-physics.ts`)**: Gravity, velocity, surface landing, jump/jetpack forces, water detection
- **Collision System (`src/client/environment/collision-system.ts`)**: Box and cylinder collision detection with sliding
- **City Generator (`src/client/environment/city-generator.ts`)**: Procedural city with 60+ buildings, 40+ houses, roads, rivers, and bridges
- **Dynamic Objects (`src/client/environment/dynamic-objects.ts`)**: Animated cars, pedestrians, and ladders
- **i18n System (`src/client/i18n/`)**: Complete bilingual support with translation files and UI integration
- **Type Definitions (`src/shared/types/`)**: Comprehensive TypeScript interfaces for game state, players, and API
- **Constants (`src/shared/constants.ts`)**: All game parameters (speeds, fuel rates, map size, etc.)
- **Testing Infrastructure**: Vitest with comprehensive tests for all core systems
=======
**Core Game Systems:**
- **Game Engine** (`src/client/game/game-engine.ts`): Scene management, camera control, renderer, and game loop with delta time
- **Game State** (`src/client/game/game-state.ts`): Player state management, fuel tracking, position/velocity, game phases (lobby/playing/ended)
- **City Generator** (`src/client/environment/city-generator.ts`): Procedural city with 60+ buildings, 40+ houses, roads, rivers, and bridges
- **Dynamic Objects** (`src/client/environment/dynamic-objects.ts`): Animated cars (20), pedestrians (30), and ladders (15)

**Support Systems:**
- **i18n System** (`src/client/i18n/`): Complete bilingual support (English/Japanese) with localStorage persistence
- **Type Definitions** (`src/shared/types/`): Comprehensive TypeScript interfaces for game state, players, and API
- **Constants** (`src/shared/constants.ts`): All game parameters (speeds, fuel rates, map size, physics values)
- **Testing Infrastructure**: Vitest with comprehensive unit tests for all core systems

**Test Coverage:**
- Game State: 15 test cases covering initialization, player management, fuel system, and time tracking
- Game Engine: 12 test cases covering scene setup, game loop, and camera management
- City Generator: 8 test cases covering building placement, collision detection, and structure generation
- i18n System: 10 test cases covering translation retrieval, language switching, and parameter substitution

**Project Structure:**
```
src/
├── client/          # Frontend (current: Earth demo, planned: full game)
│   ├── main.ts      # Current demo entry point
│   ├── game/        # Game engine and state (implemented, not integrated)
│   ├── environment/ # City generation and dynamic objects (implemented)
│   └── i18n/        # Internationalization system (implemented)
├── server/          # Backend API endpoints
│   └── index.ts     # Express server with Devvit integration
└── shared/          # Shared types and constants
    ├── types/       # TypeScript interfaces
    └── constants.ts # Game constants
```
>>>>>>> dbdeea3e

### Development Roadmap

The following features are planned for the full JetOni game (see `.kiro/specs/jetoni/tasks.md` for detailed roadmap):

**Phase 1 - Foundation (✅ Complete)**

- ✅ Project structure and build system
- ✅ Shared type definitions and constants
- ✅ i18n system with English and Japanese support
- ✅ Three.js scene and game engine initialization
- ✅ Game state management
- ✅ Player physics system with gravity and surface detection
- ✅ Collision detection system for buildings and objects
- ✅ City generation system with dynamic objects
- ✅ Testing infrastructure for all core systems

**Phase 2 - Player Mechanics (Next)**

- Player controller with WASD movement and mouse look
- Jetpack flight for ONI players (vertical mobility)
- Dash ability for Runner players (horizontal speed boost)
- Jump mechanics for Runner players
- Fuel management system with context-aware regeneration

**Phase 3 - Gameplay Systems (Planned)**

- Tag mechanics with role switching (ONI ↔ Runner)
- Beacon tracking system for ONI players
- AI-powered opponent players with behavior trees
- Camera system (first-person and third-person for ladders)
- Visual indicators and particle effects

**Phase 4 - UI & Polish (Planned)**

- Complete menu system (title screen, game settings, lobby)
- In-game HUD (timer, fuel gauge, player count)
- Results screen with statistics
- Mobile touch controls
- Game timer and end conditions

**Phase 5 - Multiplayer (Planned)**

- Server API for game management
- Real-time multiplayer synchronization
- Lobby system with matchmaking
- Persistent player statistics with Redis
- Leaderboards

## Development

### Prerequisites

- Node.js 22.2.0 or higher
- Reddit account connected to Reddit Developers
- Devvit CLI installed

### Getting Started

1. Clone the repository
2. Install dependencies:

   ```bash
   npm install
   ```

3. Start development server:

   ```bash
   npm run dev
   ```

4. Open the playtest URL provided in your browser

### Commands

- `npm run dev` - Start development server with live reload
- `npm run build` - Build client and server projects
- `npm test` - Run all tests
- `npm run lint` - Lint code
- `npm run check` - Type check, lint, and format
- `make deploy` - Deploy to Devvit (runs tests first)
- `make pr` - Create pull request after tests pass

### Project Structure

```
src/
├── client/          # Frontend Three.js game
│   ├── main.ts      # Entry point
│   ├── i18n/        # Internationalization
│   ├── game/        # Game engine and logic
│   ├── player/      # Player controls and physics
│   ├── environment/ # City generation and collision
│   ├── ai/          # AI player behavior
│   └── ui/          # User interface components
├── server/          # Backend API endpoints
│   ├── index.ts     # Express server
│   ├── api/         # API routes
│   └── core/        # Game management logic
└── shared/          # Shared types and constants
    ├── types/       # TypeScript interfaces
    └── constants.ts # Game constants
```

## Technology Stack

- **[Devvit](https://developers.reddit.com/)**: Reddit's developer platform
- **[Three.js](https://threejs.org/)**: 3D graphics and rendering
- **[TypeScript](https://www.typescriptlang.org/)**: Type-safe development
- **[Vite](https://vite.dev/)**: Fast build tool
- **[Express](https://expressjs.com/)**: Backend API server
- **[Redis](https://redis.io/)**: Data persistence (via Devvit)

## Security

This project implements multiple security measures to protect against vulnerabilities:

### Automated Security Scanning

- **GitLeaks**: Scans for secrets and credentials in code and git history
- **CodeQL**: Analyzes code for security vulnerabilities
- **Dependency Check**: Monitors npm packages for known vulnerabilities
- **CI/CD Pipeline**: All security checks run automatically on every push and pull request

### Security Best Practices

- No secrets or API keys committed to repository
- All sensitive data stored in GitHub Secrets
- Regular dependency updates via Dependabot
- Branch protection rules enforced on main branch

### Reporting Security Issues

If you discover a security vulnerability, please report it privately:

1. Do not create a public GitHub issue
2. Contact the maintainers directly
3. Provide detailed information about the vulnerability

## Contributing

1. Fork the repository
2. Create a feature branch: `git checkout -b feat/feature-name`
3. Make your changes
4. Run tests: `make test`
5. Create a pull request: `make pr`

All contributions must pass security scans before being merged.

## License

See [LICENSE](LICENSE) file for details.

## Support

- [Devvit Documentation](https://developers.reddit.com/docs)
- [r/Devvit Community](https://www.reddit.com/r/Devvit)
- [Discord](https://discord.com/invite/R7yu2wh9Qz)<|MERGE_RESOLUTION|>--- conflicted
+++ resolved
@@ -8,15 +8,9 @@
 
 ## What is JetOni?
 
-<<<<<<< HEAD
-JetOni is currently an **interactive 3D demo application** running on Reddit via the Devvit platform. The current implementation features a beautifully rendered Earth sphere that users can click to interact with, demonstrating the technical foundation for building 3D experiences on Reddit.
-=======
 JetOni (ジェット鬼) is a Reddit-native 3D game project that demonstrates the technical foundation for building complex 3D games directly within Reddit posts using the Devvit platform. Currently, it features an **interactive 3D Earth demo** that showcases WebGL rendering, real-time state persistence, and precise 3D interaction mechanics.
 
 **Planned Full Game:** An immersive 3D multiplayer tag game where one player starts as the "ONI" (demon/鬼) and must tag other players to convert them. The last player remaining untagged wins! The game will combine traditional Japanese tag games with futuristic parkour mechanics in a fully 3D urban environment.
->>>>>>> dbdeea3e
-
-**Future Vision:** JetOni (ジェット鬼) will evolve into an immersive 3D multiplayer tag game where one player starts as the "ONI" (demon/鬼) and must tag other players to convert them. The last player remaining untagged wins! The game will combine traditional Japanese tag games with futuristic parkour mechanics in a fully 3D urban environment.
 
 ### Current Features
 
@@ -122,88 +116,6 @@
 
 ## Current Implementation
 
-<<<<<<< HEAD
-### What You Can Do Now
-
-JetOni is currently a **3D interactive demo** that showcases the foundation for the planned multiplayer tag game. The current implementation includes:
-
-**Interactive Demo:**
-
-- **3D Earth Visualization**: A beautifully rendered Earth sphere with realistic textures (atmosphere, normal maps, and specular highlights)
-- **Starfield Background**: 200 procedurally placed stars creating an immersive space environment
-- **Click Interaction**: Click anywhere on the Earth to trigger a gentle bounce animation and increment the counter
-- **Reddit Integration**: Personalized greeting using your Reddit username
-- **Real-time Counter**: Server-side counter persistence using Redis, demonstrating client-server communication
-- **Responsive Design**: Fully responsive layout that works on desktop and mobile devices
-
-**Game Foundation (Implemented):**
-
-- **Game Engine**: Complete Three.js scene setup with camera, lighting, and rendering pipeline
-- **Game State Management**: Core game state classes for managing players, fuel, positions, and game phases
-- **City Generator**: Procedural city generation system with buildings, houses, roads, rivers, and bridges
-- **Dynamic Objects**: Cars, pedestrians, and ladders with animations
-- **i18n System**: Complete bilingual support (English/Japanese) with localStorage persistence
-- **Type Definitions**: Comprehensive TypeScript interfaces for game state, players, and API
-- **Constants**: All game constants defined (speeds, fuel rates, map size, etc.)
-- **Testing Infrastructure**: Vitest setup with comprehensive tests for game state, i18n, and game engine
-
-### How to Play (Current Demo)
-
-1. **Launch the App**
-
-   - Find a JetOni post on Reddit
-   - Click the "Play" button to open the app in full-screen mode
-   - The app loads with a personalized greeting using your Reddit username
-
-2. **Interact with the Earth**
-
-   - **Click anywhere on the Earth sphere** to interact
-   - Each click triggers a satisfying bounce animation
-   - The counter increments with each click
-   - Your clicks are saved to the server in real-time
-
-3. **Explore the Scene**
-
-   - Watch the Earth slowly rotate on its axis
-   - Observe the realistic lighting and shadows on the planet surface
-   - Notice the starfield in the background creating depth
-
-4. **Access Resources**
-   - Click **"Docs"** to view Devvit documentation
-   - Click **"r/Devvit"** to visit the Devvit community
-   - Click **"Discord"** to join the Devvit Discord server
-
-### What Makes This Innovative
-
-1. **Reddit-Native 3D Experience**: One of the first fully interactive 3D applications running directly within Reddit posts using the Devvit platform
-2. **WebGL in Social Media**: Brings high-quality 3D graphics to a social media platform, opening new possibilities for interactive content
-3. **Seamless Integration**: No external websites or downloads required - everything runs within Reddit's ecosystem
-4. **Foundation for Multiplayer Gaming**: Demonstrates the technical foundation for building complex multiplayer 3D games on Reddit
-5. **Cross-Platform Compatibility**: Works seamlessly on desktop browsers and mobile devices without any special configuration
-
-### Technical Implementation
-
-**Current Demo Features:**
-
-- **Three.js Scene Setup**: Complete 3D rendering pipeline with camera, lighting, and materials
-- **Texture Mapping**: Earth textures including diffuse, normal, and specular maps for realistic appearance
-- **Raycasting**: Precise click detection on 3D objects using Three.js raycasting
-- **Animation System**: Smooth rotation and bounce animations using requestAnimationFrame
-- **Devvit Integration**: Server-side API endpoints with Reddit authentication
-
-**Game Foundation (Ready for Integration):**
-
-- **Game Engine (`src/client/game/game-engine.ts`)**: Scene management, camera, renderer, and game loop
-- **Game State (`src/client/game/game-state.ts`)**: Player state, fuel management, position tracking, and game phases
-- **City Generator (`src/client/environment/city-generator.ts`)**: Procedural city with 60+ buildings, 40+ houses, roads, rivers, and bridges
-- **Dynamic Objects (`src/client/environment/dynamic-objects.ts`)**: Animated cars, pedestrians, and ladders
-- **i18n System (`src/client/i18n/`)**: Complete bilingual support with translation files and UI integration
-- **Type Definitions (`src/shared/types/`)**: Comprehensive interfaces for game state, players, and API
-- **Constants (`src/shared/constants.ts`)**: All game parameters (speeds, fuel rates, map size, etc.)
-- **Testing Infrastructure**: Vitest with comprehensive tests (game state, i18n, game engine, city generator)
-- **Project Structure**: Organized monorepo with client, server, and shared code
-- **Build System**: Vite-based build pipeline optimized for both client and server
-=======
 ### What You Can Experience Now
 
 JetOni is currently a **3D interactive demo** that showcases the technical foundation for the planned multiplayer tag game. The current implementation demonstrates Reddit-native 3D capabilities while the full game mechanics are being developed.
@@ -467,7 +379,6 @@
     ├── types/       # TypeScript interfaces
     └── constants.ts # Game constants
 ```
->>>>>>> dbdeea3e
 
 ## Planned Gameplay
 
@@ -687,29 +598,6 @@
 - Smooth rotation animation on multiple axes
 - Dynamic lighting with ambient and point lights
 
-<<<<<<< HEAD
-**Interactive Demo:**
-
-- **3D Earth Visualization**: A beautifully rendered Earth sphere with realistic textures (atmosphere, normal maps, and specular highlights)
-- **Starfield Background**: 200 procedurally placed stars creating an immersive space environment
-- **Click Interaction**: Click anywhere on the Earth to trigger a gentle bounce animation and increment the counter
-- **Reddit Integration**: Personalized greeting using your Reddit username
-- **Real-time Counter**: Server-side counter persistence using Redis, demonstrating client-server communication
-- **Responsive Design**: Fully responsive layout that works on desktop and mobile devices
-
-**Game Foundation (Implemented):**
-
-- **Game Engine**: Complete Three.js scene setup with camera, lighting, and rendering pipeline
-- **Game State Management**: Core game state classes for managing players, fuel, positions, and game phases
-- **Player Physics System**: Gravity, velocity, surface detection, and collision mechanics
-- **City Generator**: Procedural city generation system with buildings, houses, roads, rivers, and bridges
-- **Collision Detection**: Box and cylinder collision detection for buildings and dynamic objects
-- **Dynamic Objects**: Cars, pedestrians, and ladders with animations
-- **i18n System**: Complete bilingual support (English/Japanese) with localStorage persistence
-- **Type Definitions**: Comprehensive TypeScript interfaces for game state, players, and API
-- **Constants**: All game constants defined (speeds, fuel rates, map size, etc.)
-- **Testing Infrastructure**: Vitest setup with comprehensive tests for all core systems
-=======
 **Interactive Elements:**
 - **Click-to-Interact**: Click anywhere on the Earth sphere to trigger a gentle bounce animation
 - **Real-time Counter**: Each click increments a server-persisted counter using Redis
@@ -721,7 +609,6 @@
 - Server-side state persistence with Redis
 - Responsive design for desktop and mobile browsers
 - Direct links to Devvit documentation and community
->>>>>>> dbdeea3e
 
 ### How to Play the Current Demo
 
@@ -732,19 +619,6 @@
    - The app loads with a personalized greeting: "Hey [YourUsername] 👋"
 
 2. **Interact with the Earth**
-<<<<<<< HEAD
-
-   - **Click anywhere on the Earth sphere** to interact
-   - Each click triggers a satisfying bounce animation
-   - The counter increments with each click
-   - Your clicks are saved to the server in real-time
-
-3. **Explore the Scene**
-
-   - Watch the Earth slowly rotate on its axis
-   - Observe the realistic lighting and shadows on the planet surface
-   - Notice the starfield in the background creating depth
-=======
    - **Click anywhere on the rotating Earth sphere**
    - Watch the planet gently bounce with each click
    - Observe the counter increment in real-time
@@ -754,7 +628,6 @@
    - Watch the Earth slowly rotate on its axis (0.0025 rad/frame on Y, 0.001 rad/frame on X)
    - Notice the realistic lighting effects on the planet surface
    - Observe the starfield creating a sense of depth and space
->>>>>>> dbdeea3e
 
 4. **Access Resources**
    - Click **"Docs"** to view Devvit documentation
@@ -773,28 +646,6 @@
 
 The following game systems are fully implemented and tested, ready for integration into the main application:
 
-<<<<<<< HEAD
-**Current Demo Features:**
-
-- **Three.js Scene Setup**: Complete 3D rendering pipeline with camera, lighting, and materials
-- **Texture Mapping**: Earth textures including diffuse, normal, and specular maps for realistic appearance
-- **Raycasting**: Precise click detection on 3D objects using Three.js raycasting
-- **Animation System**: Smooth rotation and bounce animations using requestAnimationFrame
-- **Devvit Integration**: Server-side API endpoints with Reddit authentication
-
-**Game Foundation (Ready for Integration):**
-
-- **Game Engine (`src/client/game/game-engine.ts`)**: Scene management, camera, renderer, and game loop
-- **Game State (`src/client/game/game-state.ts`)**: Player state, fuel management, position tracking, and game phases
-- **Player Physics (`src/client/player/player-physics.ts`)**: Gravity, velocity, surface landing, jump/jetpack forces, water detection
-- **Collision System (`src/client/environment/collision-system.ts`)**: Box and cylinder collision detection with sliding
-- **City Generator (`src/client/environment/city-generator.ts`)**: Procedural city with 60+ buildings, 40+ houses, roads, rivers, and bridges
-- **Dynamic Objects (`src/client/environment/dynamic-objects.ts`)**: Animated cars, pedestrians, and ladders
-- **i18n System (`src/client/i18n/`)**: Complete bilingual support with translation files and UI integration
-- **Type Definitions (`src/shared/types/`)**: Comprehensive TypeScript interfaces for game state, players, and API
-- **Constants (`src/shared/constants.ts`)**: All game parameters (speeds, fuel rates, map size, etc.)
-- **Testing Infrastructure**: Vitest with comprehensive tests for all core systems
-=======
 **Core Game Systems:**
 - **Game Engine** (`src/client/game/game-engine.ts`): Scene management, camera control, renderer, and game loop with delta time
 - **Game State** (`src/client/game/game-state.ts`): Player state management, fuel tracking, position/velocity, game phases (lobby/playing/ended)
@@ -827,7 +678,6 @@
     ├── types/       # TypeScript interfaces
     └── constants.ts # Game constants
 ```
->>>>>>> dbdeea3e
 
 ### Development Roadmap
 
